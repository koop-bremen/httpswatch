--- conflicted
+++ resolved
@@ -22,17 +22,12 @@
             "external": "https://httpswatch.nz/"
         },
         {
-<<<<<<< HEAD
             "name": "Software",
             "external": "https://httpswatch.com/programming"
-=======
+        },
+        {
             "name": "Sweden",
             "shortname": "se"
->>>>>>> 49622518
-        },
-        {
-          "name": "Schweden",
-          "shortname": "se"
         }
     ]
 }