--- conflicted
+++ resolved
@@ -10,17 +10,12 @@
             "shortname": "de"
         },
         {
-<<<<<<< HEAD
             "name": "Vereinigte Staaten",
             "external": "https://httpswatch.com/us"
-=======
+        },
+        {
             "name": "Australia",
             "external": "https://httpswatch.com.au/"
->>>>>>> 171a7f4f
-        },
-        {
-            "name": "Australien",
-            "external": "https://httpswatchau.net/"
         },
         {
             "name": "Neuseeland",
