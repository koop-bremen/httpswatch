--- conflicted
+++ resolved
@@ -22,17 +22,12 @@
             "external": "https://httpswatch.nz/"
         },
         {
-<<<<<<< HEAD
             "name": "Software",
             "external": "https://httpswatch.com/programming"
-=======
-          "name": "Sweden",
-          "shortname": "se"
         },
         {
-            "name": "Programming",
-            "shortname": "programming"
->>>>>>> d90796c3
+          "name": "Schweden",
+          "shortname": "se"
         }
     ]
 }