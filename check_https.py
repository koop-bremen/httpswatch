--- conflicted
+++ resolved
@@ -19,21 +19,7 @@
 import jinja2
 
 PARALLELISM = 16
-<<<<<<< HEAD
-USER_AGENT = "Mozilla/5.0 (X11; Linux i686; rv:10.0) Gecko/20100101 Firefox/10.0"
-=======
 USER_AGENT = "Mozilla/5.0 Firefox/35.0 compatible HTTPSWatch Bot https://httpswatch.com"
-ANALYTICS = """<script>
-(function(i,s,o,g,r,a,m){i['GoogleAnalyticsObject']=r;i[r]=i[r]||function(){
-(i[r].q=i[r].q||[]).push(arguments)},i[r].l=1*new Date();a=s.createElement(o),
-m=s.getElementsByTagName(o)[0];a.async=1;a.src=g;m.parentNode.insertBefore(a,m)
-})(window,document,'script','//www.google-analytics.com/analytics.js','ga');
-
-ga('create', 'UA-342043-4', 'auto');
-ga('send', 'pageview');
-</script>
-"""
->>>>>>> 95b04afc
 
 log = logging.getLogger("check_https")
 
@@ -74,13 +60,7 @@
             resp.read()
             resp.close()
             if url.netloc and url.netloc != http.host:
-<<<<<<< HEAD
-                # Probably should actually handle this...
-                print(http.host)
-                raise ValueError("Site redirects to a different domain.")
-=======
                 raise ValueError("{} redirects to a different domain.".format(url.netloc))
->>>>>>> 95b04afc
             path = url.path
             if not path.startswith("/"):
                 path = "/" + path
