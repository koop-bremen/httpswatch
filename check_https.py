--- conflicted
+++ resolved
@@ -19,7 +19,7 @@
 from lxml import etree, html
 
 PARALLELISM = 16
-USER_AGENT = "Mozilla/5.0 Firefox/35.0 compatible HTTPSWatch Bot https://httpswatch.com"
+USER_AGENT = "Mozilla/5.0 Firefox/35.0 compatible HTTPSWatch Bot https://httpswatch.info"
 META_XPATH = etree.XPath(
     "//meta[not(ancestor::noscript) and re:test(@http-equiv, \"^refresh$\", \"i\")]",
     namespaces={"re": "http://exslt.org/regular-expressions"}
@@ -111,21 +111,10 @@
     return len(s) >= 1
 
 
-<<<<<<< HEAD
-def check_one_site(site):
-    domain = site["domain"]
-    log.info("Checking {}".format(domain))
-
-    site["status"] = "schlecht"
-    site["checks"] = checks = []
-    good_connection = Check()
-    checks.append(good_connection)
-=======
 def check_secure_connection(info):
     # Guilty until proven innocent.
     info.secure_connection_works = False
     good_connection = info.new_check()
->>>>>>> c6f43d9c
     try:
         addrs = socket.getaddrinfo(info.domain, 443, socket.AF_INET, proto=socket.IPPROTO_TCP)
     except socket.gaierror:
@@ -228,10 +217,6 @@
         http_redirect.fail("The HTTP site returns an error status ({}) on request.".format(e.status))
         return
 
-<<<<<<< HEAD
-    site["status"] = "mittel" if mediocre else "gut"
-=======
-
 def check_site(site):
     log.info("Checking {}".format(site["domain"]))
     info = SiteInfo()
@@ -259,15 +244,14 @@
     if (not info.secure_connection_works or
             info.https_redirects_to_http or
             info.mixed_content):
-        status = "bad"
+        status = "schlecht"
     elif (not info.can_load_https_page or
           not info.http_redirects_to_https or
           info.sts is None or info.sts < 2592000):
-        status = "mediocre"
+        status = "mittel"
     else:
-        status = "good"
+        status = "gut"
     site["status"] = status
->>>>>>> c6f43d9c
 
 
 def regenerate_everything(ssllabs_grades_file):
