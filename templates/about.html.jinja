{% extends "base.html.jinja" %}
{% block subtitle %}About{% endblock %}

{% block body %}

<h1>Über HTTPSWatch</h1>

<h2>Ratings</h2>
<p>HTTPSWatch versieht jede getestete Seite mit einer Bewertung der Qualität ihrer HTTPS-Verbindung. Wenn keine vertrauenswürdige TLS-Verbindung aufgebaut oder die Seite nicht über TLS geladen werden konnte, erhält sie die Bewertng <span class="site-grade-schlecht">Schlecht</span>. Die Bewertung <span class="site-grade-mittle">Mittel</span> heißt, eine TLS-Verbindung konnte aufgebaut werden, aber es gab andere Probleme hinsichtlich der Qualität mit der HTTPS auf der Seite eingesetzt wird (z.B. die HTTP-Seite leitet nicht zur HTTPS-Seite weiter oder der <code>Strict-Transport-Security</code>-Header (<a href="https://developer.mozilla.org/en-US/docs/Web/Security/HTTP_strict_transport_security">HSTS</a>) ist nicht gesetzt). Wenn alles ok ist wird die Seite mit <span class="site-grade-gut">gut</span> bewertet.

<h2>Einschr&auml;nkungen</h2>
<p>Einige von HTTPSWatch mit <span class="site-grade-mittel">Mittel</span> bewertete Seiten sind im Browser nicht benutzbar. Das liegt vor allem an sogenanntem <a href="https://developer.mozilla.org/en-US/docs/Security/MixedContent">Mixed Content</a>, also an Inhalten, die zum teil über HTTPS und zum Teil über HTTP ausgeliefert werden. HTTPSWatch erkennt dies nicht immer.
<p>Abgesehen von der Validierung des Hostnamens unternimmt HTTPSWatch keine weitergehende Bewertung der TLS Verbindung. Dafür ist ein Link zum <a href="https://www.ssllabs.com/ssltest/">SSL Labs <quote>SSL Server Test</quote></a> ist für jede Seite vorhanden.

<h2>Seitenauswahl</h2>
<p>Es ist nicht das Ziel von HTTPSWatch jede Tageszeitung, Universität oder sonstige Webseite zu testen. Es sollen lediglich einige respräsentative Seiten jeder Kategorie analysiert werden. Üblicherweise sind dies die beliebtesten Seiten in jeder Kategorie, die daher die meisten Nutzer/innen betreffen. Die Hoffnung ist, dass wenn diese Seiten HTTPS vernünftig einsetzen, andere folgen werden.

<<<<<<< HEAD
<h2>Wie wird HTTPS richtig eingesetzt</h2>
<p>Hierzu gibt es eine Vielzahl an Informationen im Netz. Die <a href="https://www.eff.org/https-everywhere/deploying-https">Anleitung der EFF</a> ist ein guter Ausgangspunkt. <a href="https://cipherli.st/">Cipherli.st</a> zeigt sichere TLS-Konfigurationen für unter anderem Apache, nginx und Lighttpd.
=======
<h2>How to Properly Setup HTTPS</h2>
<p>There&rsquo;s a lot of information on the web about this, which may be found by searching. Here are a few pointers:
  <ul>
    <li>The <a href="https://www.eff.org/https-everywhere/deploying-https">EFF&rsquo;s guide</a> is a good starting place.
    <li><a href="https://18f.gsa.gov/">18F</a> has information about their TLS deployment standards including reusable nginx configuration files <a href="https://github.com/18F/tls-standards">on GitHub</a>.
    <li>SSL Labs has extensive information about <a href="https://www.ssllabs.com/projects/best-practices/">TLS deployment best practices</a>.
  </ul>
>>>>>>> e5aaca1c

<h2>Code</h2>
<p>Der Quellcode ist auf <a href="https://github.com/gutworth/httpswatch">GitHub</a> (<a href="https://github.com/shx82/httpswatch">deutscher Fork</a>) verfügbar, Pull Requests sind willkommen. Für Fragen und Diskussionen stehen wir in <a href="https://freenode.net">Freenode&rsquo;s</a> <code>#httpswatch</code> ISC-Channel zur Verfügung.

<h2>Credits</h2>
<p>HTTPSWatch wurde von Benjamin Peterson entwickelt. Unterstützt wird er von <a href="https://github.com/gutworth/httpswatch/graphs/contributors">Mitwirkenden aus aller Welt</a>.

<p>Wir danken <a href="https://www.qualys.com/">Qualys</a> und <a href="http://blog.ivanristic.com/">Ivan Ristić</a> für die hervorragende Webseite <a href="https://www.ssllabs.com/ssltest/">SSL Server Test</a> und für die Erlaubnis die Ergebnisse auf HTTPSWatch verwenden zu dürfen.

<p>Die Idee zu HTTPSWatch entstand aus Alex Gaynor&rsquo;s <a href="https://alexgaynor.net/2014/nov/12/state-of-news-tls/">Blog</a> <a href="https://alexgaynor.net/2014/dec/30/state-of-news-tls-part-ii/">Artikeln</a> die HTTPS-Unterstüzung populärer Nachrichten-Seiten.

{% endblock %}<|MERGE_RESOLUTION|>--- conflicted
+++ resolved
@@ -15,18 +15,14 @@
 <h2>Seitenauswahl</h2>
 <p>Es ist nicht das Ziel von HTTPSWatch jede Tageszeitung, Universität oder sonstige Webseite zu testen. Es sollen lediglich einige respräsentative Seiten jeder Kategorie analysiert werden. Üblicherweise sind dies die beliebtesten Seiten in jeder Kategorie, die daher die meisten Nutzer/innen betreffen. Die Hoffnung ist, dass wenn diese Seiten HTTPS vernünftig einsetzen, andere folgen werden.
 
-<<<<<<< HEAD
 <h2>Wie wird HTTPS richtig eingesetzt</h2>
-<p>Hierzu gibt es eine Vielzahl an Informationen im Netz. Die <a href="https://www.eff.org/https-everywhere/deploying-https">Anleitung der EFF</a> ist ein guter Ausgangspunkt. <a href="https://cipherli.st/">Cipherli.st</a> zeigt sichere TLS-Konfigurationen für unter anderem Apache, nginx und Lighttpd.
-=======
-<h2>How to Properly Setup HTTPS</h2>
-<p>There&rsquo;s a lot of information on the web about this, which may be found by searching. Here are a few pointers:
+<p>Hierzu gibt es eine Vielzahl an Informationen im Netz:
   <ul>
-    <li>The <a href="https://www.eff.org/https-everywhere/deploying-https">EFF&rsquo;s guide</a> is a good starting place.
-    <li><a href="https://18f.gsa.gov/">18F</a> has information about their TLS deployment standards including reusable nginx configuration files <a href="https://github.com/18F/tls-standards">on GitHub</a>.
-    <li>SSL Labs has extensive information about <a href="https://www.ssllabs.com/projects/best-practices/">TLS deployment best practices</a>.
+    <li>Die <a href="https://www.eff.org/https-everywhere/deploying-https">Anleitung der EFF</a> ist ein guter Ausgangspunkt.
+    <li><a href="https://18f.gsa.gov/">18F</a> bietet Informationen über TLS-Deployment-Standards inklusive einer wiederverwendbaren nginx Konfigurations-Datei <a href="https://github.com/18F/tls-standards">auf GitHub</a>.
+    <li>SSL Labs hat ausführliche Informationen über <a href="https://www.ssllabs.com/projects/best-practices/">TLS-Deployment Best Practices</a>.
+    <li><a href="https://cipherli.st/">Cipherli.st</a> zeigt sichere TLS-Konfigurationen für unter anderem Apache, nginx und Lighttpd.
   </ul>
->>>>>>> e5aaca1c
 
 <h2>Code</h2>
 <p>Der Quellcode ist auf <a href="https://github.com/gutworth/httpswatch">GitHub</a> (<a href="https://github.com/shx82/httpswatch">deutscher Fork</a>) verfügbar, Pull Requests sind willkommen. Für Fragen und Diskussionen stehen wir in <a href="https://freenode.net">Freenode&rsquo;s</a> <code>#httpswatch</code> ISC-Channel zur Verfügung.
