{% extends "base.html.jinja" %}
{% block subtitle %}About{% endblock %}

{% block body %}

<h1>Über HTTPSWatch</h1>

<h2>Ratings</h2>
<p>HTTPSWatch versieht jede getestete Seite mit einer Bewertung der Qualität ihrer HTTPS-Verbindung. Wenn keine vertrauenswürdige TLS-Verbindung aufgebaut oder die Seite nicht über TLS geladen werden konnte, erhält sie die Bewertng <span class="site-grade-schlecht">Schlecht</span>. Die Bewertung <span class="site-grade-mittle">Mittel</span> heißt, eine TLS-Verbindung konnte aufgebaut werden, aber es gab andere Probleme hinsichtlich der Qualität mit der HTTPS auf der Seite eingesetzt wird (z.B. die HTTP-Seite leitet nicht zur HTTPS-Seite weiter oder der <code>Strict-Transport-Security</code>-Header (<a href="https://developer.mozilla.org/en-US/docs/Web/Security/HTTP_strict_transport_security">HSTS</a>) ist nicht gesetzt). Wenn alles ok ist wird die Seite mit <span class="site-grade-gut">gut</span> bewertet.

<<<<<<< HEAD
<h2>Einschr&auml;nkungen</h2>
<p>Einige von HTTPSWatch mit <span class="site-grade-mittel">Mittel</span> bewertete Seiten sind im Browser nicht benutzbar. Das liegt vor allem an sogenanntem <a href="https://developer.mozilla.org/en-US/docs/Security/MixedContent">Mixed Content</a>, also an Inhalten, die zum teil über HTTPS und zum Teil über HTTP ausgeliefert werden. HTTPSWatch erkennt dies nicht.
<p>Abgesehen von der Validierung des Hostnamens unternimmt HTTPSWatch keine weitergehende Bewertung der TLS Verbindung. Dafür ist ein Link zum <a href="https://www.ssllabs.com/ssltest/">SSL Labs <quote>SSL Server Test</quote></a> ist für jede Seite vorhanden.
=======
<h2>Limitations</h2>
<p>Some sites which HTTPSWatch rates as <span class="site-grade-mediocre">Mediocre</span> are actually unusable in a browser. This is mostly due to <a href="https://developer.mozilla.org/en-US/docs/Security/MixedContent">mixed content</a>, which HTTPSWatch doesn&rsquo;t always detect.
<p>Aside from the basic hostname verification checks, HTTPSWatch doesn&rsquo;t attempt to evaluate the quality of the TLS connection. A link to the <a href="https://www.ssllabs.com/ssltest/">SSL Labs server TLS testing tool</a> is provided for each site.
>>>>>>> c34ef5c4

<h2>Seitenauswahl</h2>
<p>Es ist nicht das Ziel von HTTPSWatch jede Tageszeitung, Universität oder sonstige Webseite zu testen. Es sollen lediglich einige respräsentative Seiten jeder Kategorie analysiert werden. Üblicherweise sind dies die beliebtesten Seiten in jeder Kategorie, die daher die meisten Nutzer/innen betreffen. Die Hoffnung ist, dass wenn diese Seiten HTTPS vernünftig einsetzen, andere folgen werden.

<h2>Wie wird HTTPS richtig eingesetzt</h2>
<p>Hierzu gibt es eine Vielzahl an Informationen im Netz. Die <a href="https://www.eff.org/https-everywhere/deploying-https">Anleitung der EFF</a> ist ein guter Ausgangspunkt. <a href="https://cipherli.st/">Cipherli.st</a> zeigt sichere TLS-Konfigurationen für unter anderem Apache, nginx und Lighttpd.

<h2>Code</h2>
<p>Der Quellcode ist auf <a href="https://github.com/gutworth/httpswatch">GitHub</a> (<a href="https://github.com/shx82/httpswatch">deutscher Fork</a>) verfügbar, Pull Requests sind willkommen. Für Fragen und Diskussionen stehen wir in <a href="https://freenode.net">Freenode&rsquo;s</a> <code>#httpswatch</code> ISC-Channel zur Verfügung.

<h2>Credits</h2>
<p>HTTPSWatch wurde von Benjamin Peterson entwickelt. Unterstützt wird er von <a href="https://github.com/gutworth/httpswatch/graphs/contributors">Mitwirkenden aus aller Welt</a>.

<p>We&rsquo;re grateful to <a href="https://www.qualys.com/">Qualys</a> and <a href="http://blog.ivanristic.com/">Ivan Ristić</a> for providing the excellent <a href="https://www.ssllabs.com/ssltest/">SSL Server Test</a> and allowing us to include its results on HTTPSWatch.

<p>Die Idee zu HTTPSWatch entstand aus Alex Gaynor&rsquo;s <a href="https://alexgaynor.net/2014/nov/12/state-of-news-tls/">Blog</a> <a href="https://alexgaynor.net/2014/dec/30/state-of-news-tls-part-ii/">Artikeln</a> die HTTPS-Unterstüzung populärer Nachrichten-Seiten.

{% endblock %}<|MERGE_RESOLUTION|>--- conflicted
+++ resolved
@@ -8,15 +8,9 @@
 <h2>Ratings</h2>
 <p>HTTPSWatch versieht jede getestete Seite mit einer Bewertung der Qualität ihrer HTTPS-Verbindung. Wenn keine vertrauenswürdige TLS-Verbindung aufgebaut oder die Seite nicht über TLS geladen werden konnte, erhält sie die Bewertng <span class="site-grade-schlecht">Schlecht</span>. Die Bewertung <span class="site-grade-mittle">Mittel</span> heißt, eine TLS-Verbindung konnte aufgebaut werden, aber es gab andere Probleme hinsichtlich der Qualität mit der HTTPS auf der Seite eingesetzt wird (z.B. die HTTP-Seite leitet nicht zur HTTPS-Seite weiter oder der <code>Strict-Transport-Security</code>-Header (<a href="https://developer.mozilla.org/en-US/docs/Web/Security/HTTP_strict_transport_security">HSTS</a>) ist nicht gesetzt). Wenn alles ok ist wird die Seite mit <span class="site-grade-gut">gut</span> bewertet.
 
-<<<<<<< HEAD
 <h2>Einschr&auml;nkungen</h2>
-<p>Einige von HTTPSWatch mit <span class="site-grade-mittel">Mittel</span> bewertete Seiten sind im Browser nicht benutzbar. Das liegt vor allem an sogenanntem <a href="https://developer.mozilla.org/en-US/docs/Security/MixedContent">Mixed Content</a>, also an Inhalten, die zum teil über HTTPS und zum Teil über HTTP ausgeliefert werden. HTTPSWatch erkennt dies nicht.
+<p>Einige von HTTPSWatch mit <span class="site-grade-mittel">Mittel</span> bewertete Seiten sind im Browser nicht benutzbar. Das liegt vor allem an sogenanntem <a href="https://developer.mozilla.org/en-US/docs/Security/MixedContent">Mixed Content</a>, also an Inhalten, die zum teil über HTTPS und zum Teil über HTTP ausgeliefert werden. HTTPSWatch erkennt dies nicht immer.
 <p>Abgesehen von der Validierung des Hostnamens unternimmt HTTPSWatch keine weitergehende Bewertung der TLS Verbindung. Dafür ist ein Link zum <a href="https://www.ssllabs.com/ssltest/">SSL Labs <quote>SSL Server Test</quote></a> ist für jede Seite vorhanden.
-=======
-<h2>Limitations</h2>
-<p>Some sites which HTTPSWatch rates as <span class="site-grade-mediocre">Mediocre</span> are actually unusable in a browser. This is mostly due to <a href="https://developer.mozilla.org/en-US/docs/Security/MixedContent">mixed content</a>, which HTTPSWatch doesn&rsquo;t always detect.
-<p>Aside from the basic hostname verification checks, HTTPSWatch doesn&rsquo;t attempt to evaluate the quality of the TLS connection. A link to the <a href="https://www.ssllabs.com/ssltest/">SSL Labs server TLS testing tool</a> is provided for each site.
->>>>>>> c34ef5c4
 
 <h2>Seitenauswahl</h2>
 <p>Es ist nicht das Ziel von HTTPSWatch jede Tageszeitung, Universität oder sonstige Webseite zu testen. Es sollen lediglich einige respräsentative Seiten jeder Kategorie analysiert werden. Üblicherweise sind dies die beliebtesten Seiten in jeder Kategorie, die daher die meisten Nutzer/innen betreffen. Die Hoffnung ist, dass wenn diese Seiten HTTPS vernünftig einsetzen, andere folgen werden.
