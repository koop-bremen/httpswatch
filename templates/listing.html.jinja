{% extends "base.html.jinja" %}
{% block extra_head %}
<script type="text/javascript">
(function () {
function toggleOpen(e) {
    if (e.target.tagName === "A")
        return;
    this.parentNode.classList.toggle("details-open");
}
window.addEventListener("load", function onLoad() {
    var elms = document.getElementsByClassName("site-status-summary");
    for (var i = 0; i < elms.length; i++) {
        elms[i].addEventListener("click", toggleOpen);
    }
})
})();
</script>
{% endblock %}

{% block body %}

<h1>HTTPSWatch</h1>
<p>HTTPSWatch tracks the HTTPS support of prominent websites. Click to show details about a site&rsquo;s HTTPS support. See the <a href="/about">About page</a> for more information.

<nav class="main-toc">
  <ul class="nav-list">
  {% for cat in listing.data.categories %}
    <li><a href="#{{ cat.linkname }}">{{ cat.name|e }}</a>
  {% endfor %}
  </ul>
</nav>

{% for cat in listing.data.categories %}
<section id="{{ cat.linkname }}">
  <div class="cat-header">
    <h2 class="cat-name">{{ cat.name|e }}</h2>
    <a class="cat-name-link" title="Link to this category" href="#{{ cat.linkname }}">¶</a>
    <div class="cat-counts">
      <span class="site-grade-bad">{{ cat.counts.bad|default(0) }}</span>/<span class="site-grade-mediocre">{{ cat.counts.mediocre|default(0) }}</span>/<span class="site-grade-good">{{ cat.counts.good|default(0) }}</span>
    </div>
  </div>
  <div class="site-category">
  {% for site in cat.sites %}
    <div class="site-entry" {% if site.twitter %}id="twitter-{{ site.twitter }}"{% endif %}>
      <div class="site-status-summary">
        <span class="glyphicon site-details-expander"></span>
        <span class="site-name">{{ site.name|e }}</span>
        <span class="site-domain">(<a href="https://{{ site.domain }}">{{ site.domain }}</a>)</span>
        <span class="site-grade site-grade-{{ site.status }}">{{ site.status|title }}</span>
      </div>
      <div class="site-status-details">
        <ul class="site-check-list">
        {% for check in site.checks %}
          <li class="site-check-item">
            {% if check.icon == "bad" %}<span class="glyphicon glyphicon-ban-circle site-check-bad"></span>{% else %}<span class="glyphicon glyphicon-ok-circle site-check-good"></span>{% endif %}
            {{ check.description }}
        {% endfor %}
        </ul>
        <div class="tweet-button-container">
        {% if site.twitter is defined %}
<<<<<<< HEAD
        {% if site.status == "good" %}
        Thank {{ site.name|e }} for providing high quality HTTPS:
        {% else %}
        Tell {{ site.name|e }} they should improve their HTTPS support:
        {% endif %}
          <a class="twitter-share-button" href="https://twitter.com/share" data-url="https://httpswatch.com/#twitter-{{ site.twitter }}" data-text=". @{{ site.twitter }} {% if site.status == 'good' %}Thanks for protecting your users with great HTTPS!{% else %}Why don't you protect your users with great HTTPS?{% endif %} #httpswatch" data-count="horizontal">
=======
          <a class="twitter-share-button" href="https://twitter.com/share" data-url="https://httpswatch.com/#twitter-{{ site.twitter }}" data-text="Hey @{{ site.twitter }} {% if site.status == 'good' %}Thanks for protecting your users with great HTTPS!{% else %}Why don't you protect your users with great HTTPS?{% endif %} #httpswatch" data-count="horizontal">
>>>>>>> 860958a8
            Tweet @{{ site.twitter }}
          </a>
        {% endif %}
        </div>
      </div>
    </div>
  {% endfor %}
  </div>
</section>
{% endfor %}

<script>
window.twttr=(function(d,s,id){var js,fjs=d.getElementsByTagName(s)[0],t=window.twttr||{};if(d.getElementById(id))return;js=d.createElement(s);js.id=id;js.src="https://platform.twitter.com/widgets.js";fjs.parentNode.insertBefore(js,fjs);t._e=[];t.ready=function(f){t._e.push(f);};return t;}(document,"script","twitter-wjs"));
</script>
{% endblock %}<|MERGE_RESOLUTION|>--- conflicted
+++ resolved
@@ -58,16 +58,12 @@
         </ul>
         <div class="tweet-button-container">
         {% if site.twitter is defined %}
-<<<<<<< HEAD
         {% if site.status == "good" %}
         Thank {{ site.name|e }} for providing high quality HTTPS:
         {% else %}
         Tell {{ site.name|e }} they should improve their HTTPS support:
         {% endif %}
-          <a class="twitter-share-button" href="https://twitter.com/share" data-url="https://httpswatch.com/#twitter-{{ site.twitter }}" data-text=". @{{ site.twitter }} {% if site.status == 'good' %}Thanks for protecting your users with great HTTPS!{% else %}Why don't you protect your users with great HTTPS?{% endif %} #httpswatch" data-count="horizontal">
-=======
           <a class="twitter-share-button" href="https://twitter.com/share" data-url="https://httpswatch.com/#twitter-{{ site.twitter }}" data-text="Hey @{{ site.twitter }} {% if site.status == 'good' %}Thanks for protecting your users with great HTTPS!{% else %}Why don't you protect your users with great HTTPS?{% endif %} #httpswatch" data-count="horizontal">
->>>>>>> 860958a8
             Tweet @{{ site.twitter }}
           </a>
         {% endif %}
