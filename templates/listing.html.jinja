{% extends "base.html.jinja" %}
{% block subtitle %}{{ listing.name }}{% endblock %}
{% block extra_head %}
<script type="text/javascript">
(function () {
function toggleOpen(e) {
    if (e.target.tagName === "A")
        return;
    this.parentNode.classList.toggle("details-open");
}
window.addEventListener("load", function onLoad() {
    var elms = document.getElementsByClassName("site-status-summary");
    for (var i = 0; i < elms.length; i++) {
        elms[i].addEventListener("click", toggleOpen);
    }
})
})();
</script>
{% endblock %}

{% block body %}

<<<<<<< HEAD
<h1>HTTPSWatch</h1>
<p>HTTPSWatch zeigt die HTTPS-Unterstützung häufig genutzter Websites. Um dir Details anzeigen zu lassen klicke auf einen Eintrag. <a href="/about">Über diese Seite</a> erklärt mehr über dieses Projekt.
=======
<h1>HTTPSWatch ({{ listing.name }})</h1>
<p>HTTPSWatch tracks the HTTPS support of prominent websites. Click to show details about a site&rsquo;s HTTPS support. See the <a href="/about">About page</a> for more information.
>>>>>>> ba57f1dc

<nav class="main-toc">
  <ul class="nav-list">
  {% for cat in listing.data.categories %}
    <li><a href="#{{ cat.linkname }}">{{ cat.name|e }}</a>
  {% endfor %}
  </ul>
</nav>

{% for cat in listing.data.categories %}
<section id="{{ cat.linkname }}">
  <div class="cat-header">
    <h2 class="cat-name">{{ cat.name|e }}</h2>
    <a class="cat-name-link" title="Link to this category" href="#{{ cat.linkname }}">¶</a>
    <div class="cat-counts">
      <span class="site-grade-schlecht">{{ cat.counts.schlecht|default(0) }}</span>/<span class="site-grade-mittel">{{ cat.counts.mittel|default(0) }}</span>/<span class="site-grade-gut">{{ cat.counts.gut|default(0) }}</span>
    </div>
  </div>
  <div class="site-category">
  {% for site in cat.sites %}
    <div class="site-entry" {% if site.twitter %}id="twitter-{{ site.twitter }}"{% endif %}>
      <div class="site-status-summary">
        <span class="glyphicon site-details-expander"></span>
        <span class="site-name">{{ site.name|e }}</span>
        <span class="site-domain">(<a href="https://{{ site.domain }}">{{ site.domain }}</a>)</span>
        <span class="site-grade site-grade-{{ site.status }}">{{ site.status|title }}</span>
      </div>
      <div class="site-status-details">
        <ul class="site-check-list">
        {% for check in site.checks %}
          <li class="site-check-item">
            {% if check.icon == "bad" %}<span class="glyphicon glyphicon-ban-circle site-check-bad"></span>{% else %}<span class="glyphicon glyphicon-ok-circle site-check-good"></span>{% endif %}
            {{ check.description }}
        {% endfor %}
        </ul>
        {% if site.twitter is defined %}
        <div class="tweet-button-container">
        {% if site.status == "good" %}
        Thank {{ site.name|e }} for providing high quality HTTPS:
        {% else %}
        Tell {{ site.name|e }} they should improve their HTTPS support:
        {% endif %}
          <a class="twitter-share-button" href="https://twitter.com/share" data-url="https://httpswatch.com/{{ listing.shortname }}#twitter-{{ site.twitter }}" data-text="Hey @{{ site.twitter }} {% if site.status == 'good' %}Thanks for protecting your users with great HTTPS!{% else %}Why don't you protect your users with great HTTPS?{% endif %} #httpswatch" data-count="horizontal">
            Tweet @{{ site.twitter }}
          </a>
        </div>
        {% endif %}
      </div>
    </div>
  {% endfor %}
  </div>
</section>
{% endfor %}

<script>
window.twttr=(function(d,s,id){var js,fjs=d.getElementsByTagName(s)[0],t=window.twttr||{};if(d.getElementById(id))return;js=d.createElement(s);js.id=id;js.src="https://platform.twitter.com/widgets.js";fjs.parentNode.insertBefore(js,fjs);t._e=[];t.ready=function(f){t._e.push(f);};return t;}(document,"script","twitter-wjs"));
</script>
{% endblock %}<|MERGE_RESOLUTION|>--- conflicted
+++ resolved
@@ -20,13 +20,8 @@
 
 {% block body %}
 
-<<<<<<< HEAD
-<h1>HTTPSWatch</h1>
+<h1>HTTPSWatch ({{ listing.name }})</h1>
 <p>HTTPSWatch zeigt die HTTPS-Unterstützung häufig genutzter Websites. Um dir Details anzeigen zu lassen klicke auf einen Eintrag. <a href="/about">Über diese Seite</a> erklärt mehr über dieses Projekt.
-=======
-<h1>HTTPSWatch ({{ listing.name }})</h1>
-<p>HTTPSWatch tracks the HTTPS support of prominent websites. Click to show details about a site&rsquo;s HTTPS support. See the <a href="/about">About page</a> for more information.
->>>>>>> ba57f1dc
 
 <nav class="main-toc">
   <ul class="nav-list">
